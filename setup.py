<<<<<<< HEAD
from setuptools import find_packages
from numpy.distutils.core import setup
from numpy.distutils.misc_util import Configuration
from numpy.distutils.misc_util import get_info


def configuration(parent_package='', top_path=''):
    info = get_info('npymath')

    config = Configuration('sfa_utils',
                            parent_package,
                            top_path)
    config.add_extension('npufunc',
                            ['src/sfma/log_erfc.c'],
                            extra_info=info)

    return config


setup(name='sfma',
      version='0.0.0',
      description='stochastic frontier meta-analysis tool',
      url='https://github.com/ihmeuw-msca/SFMA',
      author='Marlena Bannick, Peng Zheng',
      author_email='mnorwood@uw.edu, zhengp@uw.edu',
      license='MIT',
      package_dir={'': 'src'},
      packages=find_packages(where='src'),
      install_requires=['numpy',
                        'scipy',
                        'pandas',
                        'pytest',
                        'ipopt',
                        'limetr',
                        'xspline',
                        'anml'],
      zip_safe=False,
      configuration=configuration)
=======
import sys
from pathlib import Path
from setuptools import setup, find_packages


if __name__ == '__main__':
    base_dir = Path(__file__).parent
    src_dir = base_dir/'src'/'sfma'

    sys.path.insert(0, src_dir.as_posix())
    import __about__ as about

    with (base_dir/'README.md').open() as f:
        long_description = f.read()

    install_requirements = [
        'numpy',
        'scipy',
        'pandas',
        'xspline',
    ]

    test_requirements = [
        'pytest',
        'pytest-mock',
    ]

    doc_requirements = []

    setup(name=about.__title__,
          version=about.__version__,

          description=about.__summary__,
          long_description=long_description,
          license=about.__license__,
          url=about.__uri__,

          author=about.__author__,
          author_email=about.__email__,

          package_dir={'': 'src'},
          packages=find_packages(where='src'),
          include_package_data=True,

          install_requires=install_requirements,
          tests_require=test_requirements,
          extras_require={
              'docs': doc_requirements,
              'test': test_requirements,
              'dev': doc_requirements + test_requirements
          },
          zip_safe=False,)
>>>>>>> 6d699c76
<|MERGE_RESOLUTION|>--- conflicted
+++ resolved
@@ -1,43 +1,3 @@
-<<<<<<< HEAD
-from setuptools import find_packages
-from numpy.distutils.core import setup
-from numpy.distutils.misc_util import Configuration
-from numpy.distutils.misc_util import get_info
-
-
-def configuration(parent_package='', top_path=''):
-    info = get_info('npymath')
-
-    config = Configuration('sfa_utils',
-                            parent_package,
-                            top_path)
-    config.add_extension('npufunc',
-                            ['src/sfma/log_erfc.c'],
-                            extra_info=info)
-
-    return config
-
-
-setup(name='sfma',
-      version='0.0.0',
-      description='stochastic frontier meta-analysis tool',
-      url='https://github.com/ihmeuw-msca/SFMA',
-      author='Marlena Bannick, Peng Zheng',
-      author_email='mnorwood@uw.edu, zhengp@uw.edu',
-      license='MIT',
-      package_dir={'': 'src'},
-      packages=find_packages(where='src'),
-      install_requires=['numpy',
-                        'scipy',
-                        'pandas',
-                        'pytest',
-                        'ipopt',
-                        'limetr',
-                        'xspline',
-                        'anml'],
-      zip_safe=False,
-      configuration=configuration)
-=======
 import sys
 from pathlib import Path
 from setuptools import setup, find_packages
@@ -89,5 +49,4 @@
               'test': test_requirements,
               'dev': doc_requirements + test_requirements
           },
-          zip_safe=False,)
->>>>>>> 6d699c76
+          zip_safe=False,)